from operator import add, rshift, sub, or_

import pytest
import numpy as np
from spacy.vocab import Vocab
from spacy.language import Language

from whatlies import Embedding, EmbeddingSet
from whatlies.language import SpacyLanguage


@pytest.fixture()
def lang():
    vector_data = {
        k: np.random.normal(0, 1, (2,))
        for k in ["red", "blue", "cat", "dog", "green", "purple"]
    }
    vector_data["cat"] += 21.0
    vector_data["dog"] += 20.0
    vocab = Vocab(strings=vector_data.keys())
    for word, vector in vector_data.items():
        vocab.set_vector(word, vector)
    nlp = Language(vocab=vocab)
    return SpacyLanguage(nlp)


def test_embeddingset_creation():
    foo = Embedding("foo", [0, 1])
    bar = Embedding("bar", [1, 1])

    emb = EmbeddingSet(foo)
    assert len(emb) == 1
    assert "foo" in emb
    emb = EmbeddingSet(foo, bar)
    assert len(emb) == 2
    assert "foo" in emb
    assert "bar" in emb
    emb = EmbeddingSet({"foo": foo})
    assert len(emb) == 1
    assert "foo" in emb


def test_embset_creation_error():
    foo = Embedding("foo", [0, 1])
    # This vector has a different dimension. No bueno.
    bar = Embedding("bar", [1, 1, 2])
    with pytest.raises(ValueError):
        EmbeddingSet(foo, bar)


def test_embset_creation_warning():
    foo = Embedding("foo", [0, 1])
    # This vector has the same name dimension. Dangerzone.
    bar = Embedding("foo", [1, 2])
    with pytest.raises(Warning):
        EmbeddingSet(foo, bar)


@pytest.mark.parametrize("operator", [add, rshift, sub, or_])
def test_artificial_embset(lang, operator):
    emb = lang[["red", "blue", "orange"]]
    v1 = operator(emb["red"], emb["blue"])
    v2 = operator(lang["red"], lang["blue"])
    assert np.array_equal(v1.vector, v2.vector)


def test_merge_basic(lang):
    emb1 = lang[["red", "blue", "orange"]]
    emb2 = lang[["pink", "purple", "brown"]]
    assert len(emb1.merge(emb2)) == 6


def test_average(lang):
    emb = lang[["red", "blue", "orange"]]
    av = emb.average()
    assert av.name == "EmbSet.average()"
    v1 = av.vector
    v2 = (lang["red"].vector + lang["blue"].vector + lang["orange"].vector) / 3
    assert np.array_equal(v1, v2)


def test_to_x_y():
    foo = Embedding("foo", [0.1, 0.3])
    bar = Embedding("bar", [0.7, 0.2])
    buz = Embedding("buz", [0.1, 0.9])
    bla = Embedding("bla", [0.2, 0.8])

    emb1 = EmbeddingSet(foo, bar).add_property("label", lambda d: "group-one")
    emb2 = EmbeddingSet(buz, bla).add_property("label", lambda d: "group-two")
    emb = emb1.merge(emb2)

    X, y = emb.to_X_y(y_label="label")
    assert X.shape == emb.to_X().shape == (4, 2)
    assert list(y) == ["group-one", "group-one", "group-two", "group-two"]


def test_embset_similar_simple_len(lang):
    emb = lang[["red", "blue", "orange"]]
    assert len(emb.embset_similar("red", 1)) == 1
    assert len(emb.embset_similar("red", 2)) == 2


def test_embset_similar_simple_contains(lang):
    emb = lang[["red", "blue", "orange", "cat", "dog"]]
    subset_cat = emb.embset_similar("cat", 2, metric="euclidean").embeddings.keys()
    assert "cat" in subset_cat
    assert "dog" in subset_cat


def test_embset_similar_simple_distance(lang):
    emb = lang[["red", "blue", "orange", "cat", "dog"]]
    emb_red, score_red = emb.score_similar("red", 5)[0]
    assert np.isclose(score_red, 0.0, atol=0.0001)


def test_embset_raise_value_error_n(lang):
    emb = lang[["red", "blue", "orange", "cat", "dog"]]
    with pytest.raises(ValueError):
        emb.score_similar("red", 10)


def test_embset_raise_value_error_emb(lang):
    emb = lang[["red", "blue", "orange", "cat", "dog"]]
    with pytest.raises(ValueError):
        emb.score_similar("dinosaurhead", 1)


def test_corrplot_raise_error(lang):
    with pytest.raises(ValueError):
        emb = lang[["red", "blue", "orange", "pink", "purple", "brown"]]
        emb.plot_correlation(metric="dinosaurhead")


def test_filter(lang):
    emb = lang[["red", "blue", "orange", "pink", "purple", "brown"]]
    assert len(emb) == 6
    assert len(emb.filter(lambda e: "pink" not in e.name)) == 5
    assert len(emb.filter(lambda e: "pink" in e.name)) == 1


def test_pipe(lang):
    embset = lang[["red", "blue", "orange", "pink", "purple", "brown"]]
    assert embset.pipe(len) == 6


def test_to_names_X(lang):
    words = ["red", "blue", "dog"]
    embset = lang[words]
    names, X = embset.to_names_X()
    assert names == words
    assert np.array_equal(X, embset.to_X())


def test_from_names_X():
    names = ["foo", "bar", "buz"]
    X = [
        [1.0, 2],
        [3, 4.0],
        [0.5, 0.6],
    ]
    embset = EmbeddingSet.from_names_X(names, X)
    assert "foo" in embset
    assert len(embset) == 3
    assert np.array_equal(embset.to_X(), np.array(X))

    names = names[:2]
    with pytest.raises(ValueError, match="The number of given names"):
        EmbeddingSet.from_names_X(names, X)


def test_ndim(lang):
    embset = lang[["red", "blue", "dog"]]
    assert embset.ndim == 2


<<<<<<< HEAD
def test_projections_orthogonal():
    lang = SpacyLanguage("en_core_web_md")

    # These are the tokens in our original embeddingset.
    words = [
        "prince",
        "princess",
        "nurse",
        "doctor",
        "banker",
        "man",
        "woman",
        "cousin",
        "neice",
        "king",
        "queen",
        "dude",
        "guy",
        "gal",
        "fire",
        "dog",
        "cat",
        "mouse",
        "red",
        "bluee",
        "green",
        "yellow",
        "water",
        "person",
        "family",
        "brother",
        "sister",
    ]

    # These are the tokens we want to project away from. Note that dinosaur is
    # not part of the original embedding.
    away_words = ["man", "woman", "yellow", "dinosaur"]

    # This gives us an embeddingset that could potentially be "debiased" of sorts.
    embset = lang[words] | lang[away_words]

    # We can now check if everything is orthogonal.
    for e1 in embset:
        for w in away_words:
            e2 = lang[w]
            print(f"{e1.orig} x {e2.orig} = {e1.vector @ e2.vector}")
            assert np.isclose(e1.vector @ e2.vector, 0.0, atol=1e-5)
=======
def test_compare_against(lang):
    embset = lang[["red", "blue", "cat"]]
    compared = embset.compare_against(lang["green"])
    true_values = np.array(
        [
            embset["red"] > lang["green"],
            embset["blue"] > lang["green"],
            embset["cat"] > lang["green"],
        ]
    )
    assert np.array_equal(compared, true_values)

    # Test with custom mapping function
    compared = embset.compare_against("cat", mapping=np.dot)
    true_values = np.array(
        [
            np.dot(embset["red"].vector, lang["cat"].vector),
            np.dot(embset["blue"].vector, lang["cat"].vector),
            np.dot(embset["cat"].vector, lang["cat"].vector),
        ]
    )
    assert np.array_equal(compared, true_values)

    # Test with non-existent name or invalid mapping
    with pytest.raises(KeyError):
        embset.compare_against("purple")
    with pytest.raises(ValueError, match="Unrecognized mapping value/type."):
        embset.compare_against(lang["green"], mapping="cosine")
>>>>>>> 0c195681
<|MERGE_RESOLUTION|>--- conflicted
+++ resolved
@@ -173,7 +173,6 @@
     assert embset.ndim == 2
 
 
-<<<<<<< HEAD
 def test_projections_orthogonal():
     lang = SpacyLanguage("en_core_web_md")
 
@@ -221,7 +220,8 @@
             e2 = lang[w]
             print(f"{e1.orig} x {e2.orig} = {e1.vector @ e2.vector}")
             assert np.isclose(e1.vector @ e2.vector, 0.0, atol=1e-5)
-=======
+
+
 def test_compare_against(lang):
     embset = lang[["red", "blue", "cat"]]
     compared = embset.compare_against(lang["green"])
@@ -250,4 +250,3 @@
         embset.compare_against("purple")
     with pytest.raises(ValueError, match="Unrecognized mapping value/type."):
         embset.compare_against(lang["green"], mapping="cosine")
->>>>>>> 0c195681
