![](https://img.shields.io/pypi/v/whatlies)
![](https://img.shields.io/pypi/pyversions/whatlies)
![](https://img.shields.io/github/license/koaning/whatlies)
[![Downloads](https://pepy.tech/badge/whatlies)](https://pepy.tech/project/whatlies)

# whatlies

A library that tries to help you to understand (note the pun).

> "What lies in word embeddings?"

This small library offers tools to make visualisation easier of both
word embeddings as well as operations on them.

## Produced

<img src="docs/square-logo.svg" width=75 height=75 align="right">

This project was initiated at [Rasa](https://rasa.com) as a by-product of
our efforts in the developer advocacy and research teams. The project is 
maintained by [koaning](https://github.com/koaning) in order to support more use-cases. 

## Features

This library has tools to help you understand what lies in word embeddings. This includes:

- simple tools to create (interactive) visualisations
- support for many language backends including spaCy, fasttext, tfhub, huggingface and bpemb
- lightweight scikit-learn featurizer support for all these backends

## Installation

You can install the package via pip;

```bash
pip install whatlies
```

This will install the base dependencies. Depending on the
transformers and language backends that you'll be using you
may want to install more. Here's some of the possible installation
settings you could go for.

```bash
pip install whatlies[spacy]
pip install whatlies[tfhub]
pip install whatlies[transformers]
```

If you want it all you can also install via;

```bash
pip install whatlies[all]
```

Note that this will install dependencies but it
**will not** install all the language models you might
want to visualise. For example, you might still
need to manually download spaCy models if you intend
to use that backend.

## Getting Started

<<<<<<< HEAD
For a quick overview, check out our introductory video on
[youtube](https://www.youtube.com/watch?v=FwkwC7IJWO0&list=PL75e0qA87dlG-za8eLI6t0_Pbxafk-cxb&index=9&t=0s). More
in depth getting started guides can be found on the [documentation page](https://koaning.github.io/whatlies/).
=======
Getting started guides can be found on the [documentation page](https://rasahq.github.io/whatlies/).
>>>>>>> 1982304a

## Examples

The idea is that you can load embeddings from a language backend
and use mathematical operations on it.

```python
from whatlies import EmbeddingSet
from whatlies.language import SpacyLanguage

lang = SpacyLanguage("en_core_web_md")
words = ["cat", "dog", "fish", "kitten", "man", "woman",
         "king", "queen", "doctor", "nurse"]

emb = EmbeddingSet(*[lang[w] for w in words])
emb.plot_interactive(x_axis=emb["man"], y_axis=emb["woman"])
```

![](docs/gif-zero.gif)

You can even do fancy operations. Like projecting onto and away
from vector embeddings! You can perform these on embeddings as
well as sets of embeddings.  In the example below we attempt
to filter away gender bias using linear algebra operations.

```python
orig_chart = emb.plot_interactive('man', 'woman')

new_ts = emb | (emb['king'] - emb['queen'])
new_chart = new_ts.plot_interactive('man', 'woman')
```

![](docs/gif-one.gif)

There's also things like **pca** and **umap**.

```python
from whatlies.transformers import Pca, Umap

orig_chart = emb.plot_interactive('man', 'woman')
pca_plot = emb.transform(Pca(2)).plot_interactive()
umap_plot = emb.transform(Umap(2)).plot_interactive()

pca_plot | umap_plot
```

![](docs/gif-two.gif)

## Scikit-Learn Support

Every language backend in this video is available as a scikit-learn featurizer as well.

```python
import numpy as np
from whatlies.language import BytePairLanguage
from sklearn.pipeline import Pipeline
from sklearn.linear_model import LogisticRegression

pipe = Pipeline([
    ("embed", BytePairLanguage("en")),
    ("model", LogisticRegression())
])

X = [
    "i really like this post",
    "thanks for that comment",
    "i enjoy this friendly forum",
    "this is a bad post",
    "i dislike this article",
    "this is not well written"
]

y = np.array([1, 1, 1, 0, 0, 0])

pipe.fit(X, y)
```

## Documentation

To learn more and for a getting started guide, check out the [documentation](https://koaning.github.io/whatlies/).

## Similar Projects

There are some similar projects out and we figured it fair to mention and compare them here.

<details>
  <summary><b>Julia Bazińska & Piotr Migdal Web App</b></summary>
    <p>The original inspiration for this project came from <a href="https://lamyiowce.github.io/word2viz/">this web app</a>
    and <a href="https://www.youtube.com/watch?v=AGgCqpouKSs">this pydata talk</a>. It is a web app that takes a
    while to load but it is really fun to play with. The goal of this project is to make it easier to make similar
    charts from jupyter using different language backends.</p>
</details>

<details>
    <summary><b>Tensorflow Projector</b></summary>
    <p>From google there's the <a href="https://projector.tensorflow.org/">tensorflow projector project</a>. It offers
    highly interactive 3d visualisations as well as some transformations via tensorboard.</p>
    <ul>
    <li>The tensorflow projector will create projections in tensorboard, which you can also load
    into jupyter notebook but whatlies makes visualisations directly.</li>
    <li>The tensorflow projector supports interactive 3d visuals, which whatlies currently doesn't.</li>
    <li>Whatlies offers lego bricks that you can chain together to get a visualisation started. This
    also means that you're more flexible when it comes to transforming data before visualising it.</li>
    </ul>
</details>

<details>
    <summary><b>Parallax</b></summary>
    <p>From Uber AI Labs there's <a href="https://github.com/uber-research/parallax">parallax</a> which is described
    in a paper <a href="https://arxiv.org/abs/1905.12099">here</a>. There's a common mindset in the two tools;
    the goal is to use arbitrary user defined projections to understand embedding spaces better.
    That said, some differences that are worth to mention.</p>
    <ul>
    <li>It relies on bokeh as a visualisation backend and offers a lot of visualisation types
    (like radar plots). Whatlies uses altair and tries to stick to simple scatter charts.
    Altair can export interactive html/svg but it will not scale as well if you've drawing
    many points at the same time.</li>
    <li>Parallax is meant to be run as a stand-alone app from the command line while Whatlies is
    meant to be run from the jupyter notebook.</li>
    <li>Parallax gives a full user interface while Whatlies offers lego bricks that you can chain
    together to get a visualisation started.</li>
    <li>Whatlies relies on language backends (like spaCy, huggingface) to fetch word embeddings.
    Parallax allows you to instead fetch raw files on disk.</li>
    <li>Parallax has been around for a while, Whatlies is more new and therefore more experimental.</li>
    </ul>
</details>

## Local Development

If you want to develop locally you can start by running this command.

```bash
make develop
```

### Documentation

This is generated via

```
make docs
```

### Citation

Please use the following citation when you found `whatlies` helpful for any of your work (find the `whatlies` paper [here](https://www.aclweb.org/anthology/2020.nlposs-1.8)):
```
@inproceedings{warmerdam-etal-2020-going,
    title = "Going Beyond {T}-{SNE}: Exposing whatlies in Text Embeddings",
    author = "Warmerdam, Vincent  and
      Kober, Thomas  and
      Tatman, Rachael",
    booktitle = "Proceedings of Second Workshop for NLP Open Source Software (NLP-OSS)",
    month = nov,
    year = "2020",
    address = "Online",
    publisher = "Association for Computational Linguistics",
    url = "https://www.aclweb.org/anthology/2020.nlposs-1.8",
    doi = "10.18653/v1/2020.nlposs-1.8",
    pages = "52--60",
    abstract = "We introduce whatlies, an open source toolkit for visually inspecting word and sentence embeddings. The project offers a unified and extensible API with current support for a range of popular embedding backends including spaCy, tfhub, huggingface transformers, gensim, fastText and BytePair embeddings. The package combines a domain specific language for vector arithmetic with visualisation tools that make exploring word embeddings more intuitive and concise. It offers support for many popular dimensionality reduction techniques as well as many interactive visualisations that can either be statically exported or shared via Jupyter notebooks. The project documentation is available from https://koaning.github.io/whatlies/.",
}
```<|MERGE_RESOLUTION|>--- conflicted
+++ resolved
@@ -61,13 +61,7 @@
 
 ## Getting Started
 
-<<<<<<< HEAD
-For a quick overview, check out our introductory video on
-[youtube](https://www.youtube.com/watch?v=FwkwC7IJWO0&list=PL75e0qA87dlG-za8eLI6t0_Pbxafk-cxb&index=9&t=0s). More
-in depth getting started guides can be found on the [documentation page](https://koaning.github.io/whatlies/).
-=======
-Getting started guides can be found on the [documentation page](https://rasahq.github.io/whatlies/).
->>>>>>> 1982304a
+More in depth getting started guides can be found on the [documentation page](https://koaning.github.io/whatlies/).
 
 ## Examples
 
