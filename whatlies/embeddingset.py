--- conflicted
+++ resolved
@@ -195,9 +195,6 @@
         if mapping == "direct":
             return [v > other for k, v in self.embeddings.items()]
 
-<<<<<<< HEAD
-    def to_X(self, norm=False):
-=======
     def pipe(self, func, *args, **kwargs):
         """
         Applies a function to the embedding set. Useful for method chaining and
@@ -229,7 +226,6 @@
         return func(self, *args, **kwargs)
 
     def to_X(self):
->>>>>>> 70f7ee25
         """
         Takes every vector in each embedding and turns it into a scikit-learn compatible `X` matrix.
 
