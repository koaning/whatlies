--- conflicted
+++ resolved
@@ -518,18 +518,12 @@
 
     def plot(
         self,
-<<<<<<< HEAD
         kind: str = "arrow",
-        x_axis: str = None,
-        y_axis: str = None,
-=======
-        kind: str = "scatter",
         x_axis: Union[int, str, Embedding] = None,
         y_axis: Union[int, str, Embedding] = None,
         x_label: Optional[str] = None,
         y_label: Optional[str] = None,
         title: Optional[str] = None,
->>>>>>> 6da6291c
         color: str = None,
         show_ops: bool = False,
         annot: bool = True,
